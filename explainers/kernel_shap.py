--- conflicted
+++ resolved
@@ -243,7 +243,6 @@
         """
 
         # handle call from distributed context
-<<<<<<< HEAD
         with warnings.catch_warnings():
             warnings.simplefilter("ignore")
             if isinstance(X, tuple):
@@ -253,19 +252,6 @@
             else:
                 shap_values = super().shap_values(X, **kwargs)
                 return shap_values
-=======
-        if isinstance(X, tuple):
-            batch_idx, batch = X
-            with warnings.catch_warnings():
-                warnings.simplefilter("ignore")
-                shap_values = super().shap_values(batch, **kwargs)
-            return batch_idx, shap_values
-        else:
-            with warnings.catch_warnings():
-                warnings.simplefilter("ignore")
-                shap_values = super().shap_values(X, **kwargs)
-            return shap_values
->>>>>>> e297af0c
 
     def return_attribute(self, name: str) -> Any:
         """
